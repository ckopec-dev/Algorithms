--- conflicted
+++ resolved
@@ -1,9 +1,3 @@
-<<<<<<< HEAD
-# Ignore text files
-*.txt
-=======
->>>>>>> 5b93bc59
-
 # Ignore problems list
 */problems.txt
 
