#!/bin/bash

# Check if exactly two arguments are provided
if [[ $# -ne 1 ]]; then
  echo "Usage: $0 <LANGUAGE_NAME>"
  exit 1 # Exit with a non-zero status to indicate an error
fi

echo "SCRIPT: Entering create."

LANGUAGE_NAME=$1
echo "SCRIPT: Setting variable LANGUAGE_NAME: $LANGUAGE_NAME."
INPUT_FILE="$LANGUAGE_NAME/problems.txt"
echo "SCRIPT: Setting variable INPUT_FILE: $INPUT_FILE."
WORKING_DIR="/mnt/SATA08/intranet/Jobs/Algorithms"
echo "SCRIPT: Setting variable WORKING_DIR: $WORKING_DIR."

echo "SCRIPT: Changing working directory to $WORKING_DIR."
cd $WORKING_DIR

ALGO_NAME=$(head -n 1 $INPUT_FILE)
echo "SCRIPT: Setting variable ALGO_NAME: $ALGO_NAME."
OUTPUT_FILE="$LANGUAGE_NAME/${ALGO_NAME// /_}.md" # Replaces spaces with underscores
echo "SCRIPT: Setting variable OUTPUT_FILE: $OUTPUT_FILE."

PROMPT="Show an example of $ALGO_NAME algorithm in $LANGUAGE_NAME programming language. Use markdown format."
echo "SCRIPT: Setting variable PROMPT: $PROMPT"

echo "SCRIPT: Using ollama to generate output."
ollama run qwen3-coder $PROMPT > $OUTPUT_FILE
echo "SCRIPT: Created $OUTPUT_FILE."

echo "SCRIPT: Authenticating to Github."
gh auth login --hostname github.com --with-token < ../github_token.txt

echo "SCRIPT: Pulling latest version."
git pull

<<<<<<< HEAD
BRANCH_NAME="${LANGUAGE_NAME// /_}-${ALGO_NAME// /_}"
=======
BRANCH_NAME=${LANGUAGE_NAME// /_}-${ALGO_NAME// /_}
>>>>>>> 6fc25a6d
echo "SCRIPT: Setting variable BRANCH_NAME: $BRANCH_NAME."
echo "SCRIPT: Creating a new branch named $BRANCH_NAME."
git checkout -b "$BRANCH_NAME"

echo "SCRIPT: Adding files to staging."
git add .

echo "SCRIPT: Making commit."
git commit -m "Added $OUTPUT_FILE"

# Push the commit
echo "SCRIPT: Pushing commit."
git push --set-upstream origin $BRANCH_NAME

# Creating the pull request
echo "SCRIPT: Creating pull request."
gh pr create --title "$BRANCH_NAME ready for review" --body "Generated automatically from create.sh."

# Switch back to main branch
echo "SCRIPT: Switching back to main."
git switch main

# Remove the first line
echo "SCRIPT: Pruning list."
sed -i '1d' $INPUT_FILE

echo "SCRIPT: Create complete."<|MERGE_RESOLUTION|>--- conflicted
+++ resolved
@@ -36,11 +36,7 @@
 echo "SCRIPT: Pulling latest version."
 git pull
 
-<<<<<<< HEAD
-BRANCH_NAME="${LANGUAGE_NAME// /_}-${ALGO_NAME// /_}"
-=======
 BRANCH_NAME=${LANGUAGE_NAME// /_}-${ALGO_NAME// /_}
->>>>>>> 6fc25a6d
 echo "SCRIPT: Setting variable BRANCH_NAME: $BRANCH_NAME."
 echo "SCRIPT: Creating a new branch named $BRANCH_NAME."
 git checkout -b "$BRANCH_NAME"
